import datetime
import logging
import typing as T
from uuid import uuid4

import lxml.etree as ET
from xsdata.formats.dataclass.context import XmlContext
from xsdata.formats.dataclass.parsers import XmlParser
from xsdata.formats.dataclass.serializers import XmlSerializer
from xsdata.formats.dataclass.serializers.config import SerializerConfig
from xsdata.models.datatype import XmlDateTime

import pyetp.resqml_objects as ro
from pyetp.config import SETTINGS
from pyetp.types import DataObject

logger = logging.getLogger(__name__)
logger.setLevel(logging.DEBUG)

if T.TYPE_CHECKING:
    from xtgeo import RegularSurface


schema_version = "2.0"


def get_data_object_type(obj: ro.AbstractObject):
    return obj.__class__.__name__


def parse_resqml_objects(data_objects: T.List[DataObject]):
    # This function creates a list of resqml-objects from the returned xml from
    # the ETP-server. It dynamically finds the relevant resqml dataclass using
    # the object name found in the xml. Its intention is to be used after
    # calling the get_data_objects-protocol.

    # Set up an XML-parser from xsdata.
    parser = XmlParser(context=XmlContext())

    return [
        parser.from_bytes(
            data_object.data,
            getattr(ro, ET.QName(ET.fromstring(data_object.data).tag).localname),
        )
        for data_object in data_objects
    ]


def resqml_to_xml(obj: ro.AbstractObject):
    serializer = XmlSerializer(config=SerializerConfig())
    return str.encode(serializer.render(obj))


def create_common_citation(title: str):

    return ro.Citation(
        title=title,
        creation=XmlDateTime.from_string(
            datetime.datetime.now().strftime("%Y-%m-%dT%H:%M:%S%z")
        ),
        originator=SETTINGS.application_name,
        format=f"{SETTINGS.application_name}:v{SETTINGS.application_version}",
    )


def create_common_crs(title: str, projected_epsg, rotation: float = 0.0):
    return ro.LocalDepth3dCrs(
        citation=create_common_citation(f"CRS for {title}"),
        schema_version=schema_version,
        uuid=str(uuid4()),
        # NOTE: I assume that we let the CRS have no offset, and add any offset
        # in the grid instead.
        xoffset=0.0,
        yoffset=0.0,
        zoffset=0.0,
        areal_rotation=ro.PlaneAngleMeasure(
            # Here rotation should be zero!
            value=rotation,
            uom=ro.PlaneAngleUom.DEGA,
        ),
        # NOTE: Verify that this is the projected axis order
        projected_axis_order=ro.AxisOrder2d.EASTING_NORTHING,
        projected_uom=ro.LengthUom.M,
        vertical_uom=ro.LengthUom.M,
        zincreasing_downward=True,
        vertical_crs=ro.VerticalUnknownCrs(
            unknown="unknown",
        ),
        projected_crs=ro.ProjectedCrsEpsgCode(
            epsg_code=projected_epsg,
        ),
    )


def create_epc(schema_version="2.0"):
    return ro.EpcExternalPartReference(
        citation=create_common_citation("Hdf Proxy"),
        schema_version=schema_version,
        uuid=str(uuid4()),
        mime_type="application/x-hdf5",
    )


def parse_xtgeo_surface_to_resqml_grid(surf: 'RegularSurface', projected_epsg: int):
    # Build the RESQML-objects "manually" from the generated dataclasses.
    # Their content is described also in the RESQML v2.0.1 standard that is
    # available for download here:
    # https://publications.opengroup.org/standards/energistics-standards/v231a

    title = surf.name or "regularsurface"

    # NOTE: xtgeo uses nrow for axis 1 in the array, and ncol for axis 0.  This
    # means that surf.nrow is the fastest changing axis, and surf.ncol the
    # slowest changing axis, and we have surf.values.shape == (surf.ncol,
    # surf.nrow). The author of this note finds that confusing, but such is
    # life.
    epc, crs, gri = instantiate_resqml_grid(title, surf.get_rotation(), surf.xori, surf.yori, surf.xinc, surf.yinc, surf.ncol, surf.nrow, projected_epsg)
    return epc, crs, gri


def instantiate_resqml_grid(name: str, rotation: float, x0: float, y0: float, dx: float, dy: float, nx: int, ny: int, epsg: int):

    epc = create_epc()
    crs = create_common_crs(name, epsg, rotation)

    gri = ro.Grid2dRepresentation(
        uuid=(grid_uuid := str(uuid4())),
        schema_version=schema_version,
        surface_role=ro.SurfaceRole.MAP,
        citation=create_common_citation(name),
        grid2d_patch=ro.Grid2dPatch(
            # TODO: Perhaps we can use this for tiling?
            patch_index=0,
            # NumPy-arrays are C-ordered, meaning that the last index is
            # the index that changes most rapidly. However, xtgeo uses nrow for
            # axis 1 in the array, and ncol for axis 0. This means that
            # surf.nrow is the fastest changing axis, and surf.ncol the slowest
            # changing axis (as surf.values.shape == (surf.ncol, surf.nrow))
            fastest_axis_count=ny,
            slowest_axis_count=nx,
            geometry=ro.PointGeometry(
                local_crs=ro.DataObjectReference(
                    # NOTE: See Energistics Identifier Specification 4.0
                    # (it is downloaded alongside the RESQML v2.0.1
                    # standard) section 4.1 for an explanation on the
                    # format of content_type.
                    content_type=f"application/x-resqml+xml;version={schema_version};type={get_data_object_type(crs)}",
                    title=crs.citation.title,
                    uuid=crs.uuid,
                ),
                points=ro.Point3dZValueArray(
                    supporting_geometry=ro.Point3dLatticeArray(
                        origin=ro.Point3d(
                            coordinate1=x0,
                            coordinate2=y0,
                            coordinate3=0.0,
                        ),
                        # NOTE: The ordering in the offset-list should be
                        # preserved when the data is passed back and forth.
                        # However, _we_ need to ensure a consistent ordering
                        # for ourselves. In this setup I have set the slowest
                        # axis to come first, i.e., the x-axis or axis 0 in
                        # NumPy. The reason is so that it corresponds with the
                        # origin above where "coordinate1" is set to be the
                        # x0-coordinate, and "coordinate2" the y0-coordinate.
                        # However, we can change this as we see fit.
                        offset=[
                            # Offset for x-direction, i.e., the slowest axis
                            ro.Point3dOffset(
                                offset=ro.Point3d(
                                    coordinate1=1.0,
                                    coordinate2=0.0,
                                    coordinate3=0.0,
                                ),
                                spacing=ro.DoubleConstantArray(
                                    value=dx,
                                    count=nx - 1,
                                ),
                            ),
                            # Offset for y-direction, i.e., the fastest axis
                            ro.Point3dOffset(
                                offset=ro.Point3d(
                                    coordinate1=0.0,
                                    coordinate2=1.0,
                                    coordinate3=0.0,
                                ),
                                spacing=ro.DoubleConstantArray(
                                    value=dy,
                                    count=ny - 1,
                                ),
                            ),
                        ],
                    ),
                    zvalues=ro.DoubleHdf5Array(
                        values=ro.Hdf5Dataset(
                            path_in_hdf_file=f"/RESQML/{grid_uuid}/zvalues",
                            hdf_proxy=ro.DataObjectReference(
                                content_type=f"application/x-eml+xml;version={schema_version};type={get_data_object_type(epc)}",
                                title=epc.citation.title,
                                uuid=epc.uuid,
                            ),
                        ),
                    ),
                ),
            ),
        ),
    )
    return epc, crs, gri


<<<<<<< HEAD
def uom_for_prop_title(pt: str):
    if (pt == "Age"):
        return ro.ResqmlUom.A_1
    if (pt == "Temperature"):
        return ro.ResqmlUom.DEG_C
    if (pt == "LayerID"):
        return ro.ResqmlUom.EUC
    if (pt == "Porosity_initial"):
        return ro.ResqmlUom.M3_M3
    if (pt == "Porosity_decay"):
        return ro.ResqmlUom.VALUE_1_M
    if (pt == "Density_solid"):
        return ro.ResqmlUom.KG_M3
    if (pt == "insulance_thermal"):
        return ro.ThermalInsulanceUom.DELTA_K_M2_W
    if (pt == "Radiogenic_heat_production"):
        return ro.ResqmlUom.U_W_M3
    if (pt == 'dynamic nodes') or (pt=='points'):
        return ro.ResqmlUom.M
    if (pt == 'thermal_conductivity'):
        return ro.ResqmlUom.W_M_K
    if (pt == 'Vitrinite reflectance' or pt == '%Ro'):
        return ro.ResqmlUom.VALUE
    if ("Expelled" in pt):
        return ro.ResqmlUom.KG_M3
    if ("Transformation" in pt):
        return ro.ResqmlUom.VALUE
    return ro.ResqmlUom.EUC

def create_resqml_property(prop_title, continuous, indexable_element, uns, epc, min_val=0.0, max_val=1.0, 
                           timeseries=None, time_index=-1, pre_existing_propertykind = None):
    timeindex_ref = None
    use_timeseries = timeseries is not None
    if use_timeseries:
        # time_index = time_indices[i]
        timeindex_ref = ro.TimeIndex(
            index = time_index,
            time_series = ro.DataObjectReference(
                content_type=f"application/x-resqml+xml;version={schema_version};type={get_data_object_type(timeseries)}",
                title=timeseries.citation.title,
                uuid=timeseries.uuid,
            )
        )

    r_uom = ro.ResqmlUom( value= uom_for_prop_title(prop_title) )
    # r_uom = ro.ResqmlUom( uom )

    if (pre_existing_propertykind is None):
        pk_uuid = uuid4()
        propertykind0 = ro.PropertyKind(
            schema_version=schema_version,
            citation=create_common_citation(f"{prop_title}"),
            naming_system="urn:resqml:bp.com:resqpy",
            is_abstract=False,
            representative_uom=uom_for_prop_title(prop_title),
            parent_property_kind=ro.StandardPropertyKind(
                kind=ro.ResqmlPropertyKind.CONTINUOUS if continuous else ro.ResqmlPropertyKind.DISCRETE
            ),
            uuid=str(pk_uuid),
        )
    else:
        propertykind0 = pre_existing_propertykind

    prop_uuid = uuid4()

    pov = ro.PatchOfValues(
        values=ro.DoubleHdf5Array(
            values=ro.Hdf5Dataset(
                path_in_hdf_file=f"/RESQML/{str(prop_uuid)}/values",
                hdf_proxy=ro.DataObjectReference(
                    content_type=f"application/x-eml+xml;version={schema_version};type={get_data_object_type(epc)}",
                    title=epc.citation.title,
                    uuid=str(epc.uuid),
                ),
            )
        ) if continuous else
        ro.IntegerHdf5Array(
            values=ro.Hdf5Dataset(
                path_in_hdf_file=f"/RESQML/{str(prop_uuid)}/values",
                hdf_proxy=ro.DataObjectReference(
                    content_type=f"application/x-eml+xml;version={schema_version};type={get_data_object_type(epc)}",
                    title=epc.citation.title,
                    uuid=str(epc.uuid),
                ),
            ),
            null_value=int(1e30),
        )
    )

    if (continuous):
        cprop0 = ro.ContinuousProperty(
            schema_version=schema_version,
            citation=create_common_citation(f"{prop_title}"),
            uuid=str(prop_uuid),
            uom = r_uom,
            count=1,
            indexable_element=indexable_element,
            supporting_representation=ro.DataObjectReference(
                content_type=f"application/x-resqml+xml;version={schema_version};type={get_data_object_type(uns)}",
                title=uns.citation.title,
                uuid=uns.uuid,
            ),
            property_kind=ro.LocalPropertyKind(
                local_property_kind=ro.DataObjectReference(
                    content_type=f"application/x-resqml+xml;version={schema_version};type={get_data_object_type(propertykind0)}",
                    title=propertykind0.citation.title,
                    uuid=propertykind0.uuid,
                )
            ), # if (propertykind0 is not None) else ro.StandardPropertyKind(kind=prop.property_kind()),
            minimum_value=[min_val],
            maximum_value=[max_val],
            facet=[ro.PropertyKindFacet(
                facet=ro.Facet.WHAT,
                value=prop_title,  # prop.facet(),
            )],
            patch_of_values=[pov],
            time_index=timeindex_ref,
        )
    else:
        cprop0 = ro.DiscreteProperty(
            schema_version=schema_version,
            citation=create_common_citation(f"{prop_title}"),
            uuid=str(prop_uuid),
            # uom = prop.uom(),
            count=1,
            indexable_element=indexable_element,
            supporting_representation=ro.DataObjectReference(
                content_type=f"application/x-resqml+xml;version={schema_version};type={get_data_object_type(uns)}",
                title=uns.citation.title,
                uuid=uns.uuid,
            ),
            property_kind=ro.LocalPropertyKind(
                local_property_kind=ro.DataObjectReference(
                    content_type=f"application/x-resqml+xml;version={schema_version};type={get_data_object_type(propertykind0)}",
                    title=propertykind0.citation.title,
                    uuid=propertykind0.uuid,
                )
            ), # if (propertykind0 is not None) else ro.StandardPropertyKind(kind=prop.property_kind()),
            minimum_value=[int(min_val)],
            maximum_value=[int(max_val)],
            facet=[ro.PropertyKindFacet(
                facet=ro.Facet.WHAT,
                value=prop_title,  # prop.facet(),
            )],
            patch_of_values=[pov],
            time_index=timeindex_ref,
        )
    return cprop0, propertykind0

def create_resqml_mesh(rmdi, rmdts, geotimes, projected_epsg):  #(rddms_mesh_data_initial, rddms_upload_data_timestep)
    import numpy as np
    ro_timestamps = []
    for i in geotimes:
        ro_timestamps.append(
            ro.Timestamp(
                date_time=XmlDateTime.from_string("0001-01-01T00:00:00.00+00:00"),
                year_offset=int(i),
            )
        )    

    gts_citation_title = "warmth simulation"
    gts_uuid = uuid4()

    timeseries = ro.TimeSeries(
        citation=create_common_citation(str(gts_citation_title)),
        schema_version=schema_version,
        uuid=str(gts_uuid),
        time = ro_timestamps,
    )    
    crs = create_common_crs(gts_citation_title, projected_epsg)
    epc = ro.EpcExternalPartReference(
        citation=create_common_citation("Hdf Proxy"),
        schema_version=schema_version,
        uuid=str(uuid4()),
        mime_type="application/x-hdf5",
    )
    cellshape = ro.CellShape.HEXAHEDRAL ## if (hexa.cell_shape == "hexahedral") else ro.CellShape.TETRAHEDRAL
    cells = rmdi.hexa_renumbered
    nodes_time_0 = rmdts.points_cached
    node_count = nodes_time_0.shape[0]
    faces_per_cell = []
    nodes_per_face = []
    faces_dict = {}
    faces_repeat = np.zeros(node_count*100, dtype = bool)
    cell_face_is_right_handed = np.zeros( len(cells)*6, dtype = bool)

    for ih,hexa in enumerate(cells):
        faces= [[0,3,2,1], [0,1,5,4], [1,2,6,5], [2,3,7,6], [3,0,4,7], [4,5,6,7]]
        for iq,quad in enumerate(faces):
            face0 = [hexa[x] for x in quad ]
            assert -1 not in face0
            fkey0 = ( x for x in sorted(face0) )
            #
            # keep track of which faces are encountered once vs. more than once
            # faces that are encountered the second time will need to use the reverse handedness
            #
            face_is_repeated = False
            if (fkey0 not in faces_dict):
                faces_dict[fkey0] = len(nodes_per_face)
                nodes_per_face.extend(face0)
                cell_face_is_right_handed[(ih*6 + iq)] = False
            else:
                face_is_repeated = True
                cell_face_is_right_handed[(ih*6 + iq)] = True
            fidx0 = faces_dict.get(fkey0)            
            faces_per_cell.append(fidx0/4)
            faces_repeat[int(fidx0/4)] = face_is_repeated
    set_cell_count = int(len(faces_per_cell)/6)
    face_count = int(len(nodes_per_face)/4)

    node_count=node_count
    face_count=face_count
    cell_count=set_cell_count

    hexa_uuid = uuid4()
    geom = ro.UnstructuredGridGeometry(
        local_crs=ro.DataObjectReference(
            content_type=f"application/x-resqml+xml;version={schema_version};type={get_data_object_type(crs)}",
            title=crs.citation.title,
            uuid=crs.uuid,
        ),
        node_count=node_count,
        face_count=face_count,
        cell_shape=cellshape,
        points=ro.Point3dHdf5Array(
            coordinates=ro.Hdf5Dataset(
                path_in_hdf_file=f"/RESQML/{str(hexa_uuid)}/points",
                hdf_proxy=ro.DataObjectReference(
                    content_type=f"application/x-eml+xml;version={schema_version};type={get_data_object_type(epc)}",
                    title=epc.citation.title,
                    uuid=str(epc.uuid),
                ),
            )
        ),
        nodes_per_face=ro.ResqmlJaggedArray(
            elements=ro.IntegerHdf5Array(
                null_value=-1,
                values=ro.Hdf5Dataset(
                    path_in_hdf_file=f"/RESQML/{str(hexa_uuid)}/nodes_per_face",
                    hdf_proxy=ro.DataObjectReference(
                        content_type=f"application/x-eml+xml;version={schema_version};type={get_data_object_type(epc)}",
                        title=epc.citation.title,
                        uuid=str(epc.uuid),
                    ),
                )
            ),
            cumulative_length=ro.IntegerHdf5Array(
                null_value=-1,
                values=ro.Hdf5Dataset(
                    path_in_hdf_file=f"/RESQML/{str(hexa_uuid)}/nodes_per_face_cl",
                    hdf_proxy=ro.DataObjectReference(
                        content_type=f"application/x-eml+xml;version={schema_version};type={get_data_object_type(epc)}",
                        title=epc.citation.title,
                        uuid=str(epc.uuid),
                    ),
                )
            ),
        ),
        faces_per_cell=ro.ResqmlJaggedArray(
            elements=ro.IntegerHdf5Array(
                null_value=-1,
                values=ro.Hdf5Dataset(
                    path_in_hdf_file=f"/RESQML/{str(hexa_uuid)}/faces_per_cell",
                    hdf_proxy=ro.DataObjectReference(
                        content_type=f"application/x-eml+xml;version={schema_version};type={get_data_object_type(epc)}",
                        title=epc.citation.title,
                        uuid=str(epc.uuid),
                    ),
                )
            ),
            cumulative_length=ro.IntegerHdf5Array(
                null_value=-1,
                values=ro.Hdf5Dataset(
                    path_in_hdf_file=f"/RESQML/{str(hexa_uuid)}/faces_per_cell_cl",
                    hdf_proxy=ro.DataObjectReference(
                        content_type=f"application/x-eml+xml;version={schema_version};type={get_data_object_type(epc)}",
                        title=epc.citation.title,
                        uuid=str(epc.uuid),
                    ),
                )
            ),
        ),
        cell_face_is_right_handed=ro.BooleanHdf5Array(
            values=ro.Hdf5Dataset(
                path_in_hdf_file=f"/RESQML/{str(hexa_uuid)}/cell_face_is_right_handed",
                hdf_proxy=ro.DataObjectReference(
                    content_type=f"application/x-eml+xml;version={schema_version};type={get_data_object_type(epc)}",
                    title=epc.citation.title,
                    uuid=str(epc.uuid),
                ),
            )
        )
    )

    #
    uns = ro.UnstructuredGridRepresentation(
        uuid=str(hexa_uuid),
        schema_version=schema_version,
        # surface_role=resqml_objects.SurfaceRole.MAP,
        citation=create_common_citation(gts_citation_title),
        cell_count=cell_count,
        geometry=geom,
    )
    return uns, crs, epc, timeseries


=======
>>>>>>> 876c6ae2
def convert_epc_mesh_to_resqml_mesh(epc_filename, title_in, projected_epsg):
    import resqpy.model as rq
    import resqpy.time_series as rts
    import resqpy.unstructured as rug

    title = title_in or "hexamesh"

    model = rq.Model(epc_filename)
    assert model is not None

    #
    # read mesh:  vertex positions and cell definitions
    #
    hexa_uuid = model.uuid(obj_type='UnstructuredGridRepresentation', title=title_in)
    assert hexa_uuid is not None
    hexa = rug.HexaGrid(model, uuid=hexa_uuid)
    assert hexa is not None
    assert hexa.cell_shape == 'hexahedral'
    hexa.check_hexahedral()

<<<<<<< HEAD
    ts_uuid = model.uuid(obj_type = "TimeSeries")
    gts = rts.GeologicTimeSeries(model, uuid=ts_uuid)
    print("gts: ", gts)
    timeseries = None
    if (ts_uuid is not None) and (gts is not None):
=======
    ts_uuid = model.uuid(obj_type="TimeSeries")
    # ts_uuid_2 = model.uuid(obj_type='GeologicTimeSeries')
    # logger.debug(f"TS UUIDs: {ts_uuid} {ts_uuid_2}")
    gts = rts.GeologicTimeSeries(model, uuid=ts_uuid)

    logger.debug(f"gts: {gts}")
    timeseries = None
    # dynamic_points = []
    if (ts_uuid is not None) and (gts is not None):

>>>>>>> 876c6ae2
        ro_timestamps = []
        for i in gts.iter_timestamps(as_string=False):
            ro_timestamps.append(
                ro.Timestamp(
                    date_time=XmlDateTime.from_string("0001-01-01T00:00:00.00+00:00"),
                    year_offset=int(i),
                )
            )
<<<<<<< HEAD
        print(f"Generating time series with {len(ro_timestamps)} indices, year offsets: {ro_timestamps[0].year_offset} -- {ro_timestamps[-1].year_offset}.")
=======

        logger.info(f"Generating time series with {len(ro_timestamps)} indices, year offsets: {ro_timestamps[0].year_offset} -- {ro_timestamps[-1].year_offset}.")

>>>>>>> 876c6ae2
        timeseries = ro.TimeSeries(
            citation=create_common_citation(str(gts.citation_title)),
            schema_version=schema_version,
            uuid=str(gts.uuid),
            time=ro_timestamps,
        )

<<<<<<< HEAD

=======
>>>>>>> 876c6ae2
    crs = create_common_crs(title, projected_epsg)

    epc = ro.EpcExternalPartReference(
        citation=create_common_citation("Hdf Proxy"),
        schema_version=schema_version,
        uuid=str(uuid4()),
        mime_type="application/x-hdf5",
    )

    cellshape = ro.CellShape.HEXAHEDRAL if (hexa.cell_shape == "hexahedral") else ro.CellShape.TETRAHEDRAL

    geom = ro.UnstructuredGridGeometry(
        local_crs=ro.DataObjectReference(
            content_type=f"application/x-resqml+xml;version={schema_version};type={get_data_object_type(crs)}",
            title=crs.citation.title,
            uuid=crs.uuid,
        ),
        node_count=hexa.node_count or -1,
        face_count=hexa.face_count or -1,
        cell_shape=cellshape,
        points=ro.Point3dHdf5Array(
            coordinates=ro.Hdf5Dataset(
                path_in_hdf_file=f"/RESQML/{str(hexa_uuid)}/points",
                hdf_proxy=ro.DataObjectReference(
                    content_type=f"application/x-eml+xml;version={schema_version};type={get_data_object_type(epc)}",
                    title=epc.citation.title,
                    uuid=str(epc.uuid),
                ),
            )
        ),
        nodes_per_face=ro.ResqmlJaggedArray(
            elements=ro.IntegerHdf5Array(
                null_value=-1,
                values=ro.Hdf5Dataset(
                    path_in_hdf_file=f"/RESQML/{str(hexa_uuid)}/nodes_per_face",
                    hdf_proxy=ro.DataObjectReference(
                        content_type=f"application/x-eml+xml;version={schema_version};type={get_data_object_type(epc)}",
                        title=epc.citation.title,
                        uuid=str(epc.uuid),
                    ),
                )
            ),
            cumulative_length=ro.IntegerHdf5Array(
                null_value=-1,
                values=ro.Hdf5Dataset(
                    path_in_hdf_file=f"/RESQML/{str(hexa_uuid)}/nodes_per_face_cl",
                    hdf_proxy=ro.DataObjectReference(
                        content_type=f"application/x-eml+xml;version={schema_version};type={get_data_object_type(epc)}",
                        title=epc.citation.title,
                        uuid=str(epc.uuid),
                    ),
                )
            ),
        ),
        faces_per_cell=ro.ResqmlJaggedArray(
            elements=ro.IntegerHdf5Array(
                null_value=-1,
                values=ro.Hdf5Dataset(
                    path_in_hdf_file=f"/RESQML/{str(hexa_uuid)}/faces_per_cell",
                    hdf_proxy=ro.DataObjectReference(
                        content_type=f"application/x-eml+xml;version={schema_version};type={get_data_object_type(epc)}",
                        title=epc.citation.title,
                        uuid=str(epc.uuid),
                    ),
                )
            ),
            cumulative_length=ro.IntegerHdf5Array(
                null_value=-1,
                values=ro.Hdf5Dataset(
                    path_in_hdf_file=f"/RESQML/{str(hexa_uuid)}/faces_per_cell_cl",
                    hdf_proxy=ro.DataObjectReference(
                        content_type=f"application/x-eml+xml;version={schema_version};type={get_data_object_type(epc)}",
                        title=epc.citation.title,
                        uuid=str(epc.uuid),
                    ),
                )
            ),
        ),
        cell_face_is_right_handed=ro.BooleanHdf5Array(
            values=ro.Hdf5Dataset(
                path_in_hdf_file=f"/RESQML/{str(hexa_uuid)}/cell_face_is_right_handed",
                hdf_proxy=ro.DataObjectReference(
                    content_type=f"application/x-eml+xml;version={schema_version};type={get_data_object_type(epc)}",
                    title=epc.citation.title,
                    uuid=str(epc.uuid),
                ),
            )
        )
    )

    #
    uns = ro.UnstructuredGridRepresentation(
        uuid=str(hexa.uuid),
        schema_version=schema_version,
        # surface_role=resqml_objects.SurfaceRole.MAP,
        citation=create_common_citation(hexa.title),
        cell_count=hexa.cell_count or -1,
        geometry=geom,
    )

    return uns, crs, epc, timeseries, hexa


def convert_epc_mesh_property_to_resqml_mesh(epc_filename, hexa, prop_title, uns, epc, timeseries=None, time_indices: list[int] = []):
    import resqpy.model as rq
    import resqpy.property as rqp

<<<<<<< HEAD
=======
    def uom_for_prop_title(pt: str):
        if (pt == "Age"):
            return ro.ResqmlUom.A_1
        if (pt == "Temperature"):
            return ro.ResqmlUom.DEG_C
        if (pt == "LayerID"):
            return ro.ResqmlUom.EUC
        if (pt == "Porosity_initial"):
            return ro.ResqmlUom.M3_M3
        if (pt == "Porosity_decay"):
            return ro.ResqmlUom.VALUE_1_M
        if (pt == "Density_solid"):
            return ro.ResqmlUom.KG_M3
        if (pt == "insulance_thermal"):
            return ro.ThermalInsulanceUom.DELTA_K_M2_W
        if (pt == "Radiogenic_heat_production"):
            return ro.ResqmlUom.U_W_M3
        if (pt == 'dynamic nodes') or (pt == 'points'):
            return ro.ResqmlUom.M
        if (pt == 'thermal_conductivity'):
            return ro.ResqmlUom.W_M_K
        if (pt == 'Vitrinite reflectance' or pt == '%Ro'):
            return ro.ResqmlUom.VALUE
        if ("Expelled" in pt):
            return ro.ResqmlUom.KG_M3
        if ("Transformation" in pt):
            return ro.ResqmlUom.VALUE
        return ro.ResqmlUom.EUC

>>>>>>> 876c6ae2
    model = rq.Model(epc_filename)
    assert model is not None
    prop_types = ['obj_ContinuousProperty', 'obj_DiscreteProperty', 'obj_CategoricalProperty', 'obj_PointsProperty']
    p = []
    for i in prop_types:
        p1 = model.uuids(title=prop_title, obj_type=i)
        p.extend(p1)
    p_test = rqp.Property(model, uuid=p[0])

    use_timeseries = isinstance(p_test.time_index(), int)
    if not use_timeseries:
        prop_uuid0 = p[0]
        prop0 = rqp.Property(model, uuid=prop_uuid0)
    else:
        prop_uuids = p
        prop_uuid0 = prop_uuids[time_indices[0]]
        prop0 = rqp.Property(model, uuid=prop_uuid0)   # a prop representative of all in the timeseries

    continuous = prop0.is_continuous()

    if (prop0.local_property_kind_uuid() is None):
        propertykind0 = None
    else:
        pk = rqp.PropertyKind(model, uuid=prop0.local_property_kind_uuid())
        propertykind0 = ro.PropertyKind(
            schema_version=schema_version,
            citation=create_common_citation(f"{prop_title}"),
            naming_system="urn:resqml:bp.com:resqpy",
            is_abstract=False,
            representative_uom=uom_for_prop_title(prop_title),
            parent_property_kind=ro.StandardPropertyKind(
                kind=ro.ResqmlPropertyKind.CONTINUOUS if continuous else ro.ResqmlPropertyKind.DISCRETE
            ),
            uuid=str(pk.uuid),
        )

    cprop0s, props = [], []

    for i in range(len(time_indices) if use_timeseries else 1):
        if (not use_timeseries):
            prop_uuid = prop_uuid0
            prop = prop0
        else:
            prop_uuid = prop_uuids[time_indices[i]]
            prop = rqp.Property(model, uuid=prop_uuid)

        # def create_resqml_property(prop_title, continuous, indexable_element, uns, epc, min_val=0.0, max_val=1.0, timeseries=None, time_index=-1):

        pov = ro.PatchOfValues(
            values=ro.DoubleHdf5Array(
                values=ro.Hdf5Dataset(
                    path_in_hdf_file=f"/RESQML/{str(prop_uuid)}/values",
                    hdf_proxy=ro.DataObjectReference(
                        content_type=f"application/x-eml+xml;version={schema_version};type={get_data_object_type(epc)}",
                        title=epc.citation.title,
                        uuid=str(epc.uuid),
                    ),
                )
            ) if continuous else
            ro.IntegerHdf5Array(
                values=ro.Hdf5Dataset(
                    path_in_hdf_file=f"/RESQML/{str(prop_uuid)}/values",
                    hdf_proxy=ro.DataObjectReference(
                        content_type=f"application/x-eml+xml;version={schema_version};type={get_data_object_type(epc)}",
                        title=epc.citation.title,
                        uuid=str(epc.uuid),
                    ),
                ),
                null_value=int(1e30),
            )
        )

        timeindex_ref = None
        if use_timeseries:
            time_index = time_indices[i]
            timeindex_ref = ro.TimeIndex(
                index=time_index,
                time_series=ro.DataObjectReference(
                    content_type=f"application/x-resqml+xml;version={schema_version};type={get_data_object_type(timeseries)}",
                    title=timeseries.citation.title,
                    uuid=timeseries.uuid,
                )
            )

        r_uom = ro.ResqmlUom(value=uom_for_prop_title(prop_title)) if (prop.uom() is None) else prop.uom()

        if (continuous):
            cprop0 = ro.ContinuousProperty(
                schema_version=schema_version,
                citation=create_common_citation(f"{prop_title}"),
                uuid=str(prop.uuid),
                uom=r_uom,
                count=1,
                indexable_element=prop.indexable_element(),
                supporting_representation=ro.DataObjectReference(
                    content_type=f"application/x-resqml+xml;version={schema_version};type={get_data_object_type(uns)}",
                    title=uns.citation.title,
                    uuid=uns.uuid,
                ),
                property_kind=ro.LocalPropertyKind(
                    local_property_kind=ro.DataObjectReference(
                        content_type=f"application/x-resqml+xml;version={schema_version};type={get_data_object_type(propertykind0)}",
                        title=propertykind0.citation.title,
                        uuid=propertykind0.uuid,
                    )
                ) if (propertykind0 is not None) else ro.StandardPropertyKind(kind=prop.property_kind()),
                minimum_value=[prop.minimum_value() or 0.0],
                maximum_value=[prop.maximum_value() or 1.0],
                facet=[ro.PropertyKindFacet(
                    facet=ro.Facet.WHAT,
                    value=prop_title,  # prop.facet(),
                )],
                patch_of_values=[pov],
                time_index=timeindex_ref,
            )
        else:
            cprop0 = ro.DiscreteProperty(
                schema_version=schema_version,
                citation=create_common_citation(f"{prop_title}"),
                uuid=str(prop.uuid),
                # uom = prop.uom(),
                count=1,
                indexable_element=prop.indexable_element(),
                supporting_representation=ro.DataObjectReference(
                    content_type=f"application/x-resqml+xml;version={schema_version};type={get_data_object_type(uns)}",
                    title=uns.citation.title,
                    uuid=uns.uuid,
                ),
                property_kind=ro.LocalPropertyKind(
                    local_property_kind=ro.DataObjectReference(
                        content_type=f"application/x-resqml+xml;version={schema_version};type={get_data_object_type(propertykind0)}",
                        title=propertykind0.citation.title,
                        uuid=propertykind0.uuid,
                    )
                ) if (propertykind0 is not None) else ro.StandardPropertyKind(kind=prop.property_kind()),
                minimum_value=[int(prop.minimum_value() or 0)],
                maximum_value=[int(prop.maximum_value() or 1)],
                facet=[ro.PropertyKindFacet(
                    facet=ro.Facet.WHAT,
                    value=prop_title,  # prop.facet(),
                )],
                patch_of_values=[pov],
                time_index=timeindex_ref,
            )
        cprop0s.append(cprop0)
        props.append(prop)

    return cprop0s, props, propertykind0<|MERGE_RESOLUTION|>--- conflicted
+++ resolved
@@ -208,7 +208,6 @@
     return epc, crs, gri
 
 
-<<<<<<< HEAD
 def uom_for_prop_title(pt: str):
     if (pt == "Age"):
         return ro.ResqmlUom.A_1
@@ -515,8 +514,6 @@
     return uns, crs, epc, timeseries
 
 
-=======
->>>>>>> 876c6ae2
 def convert_epc_mesh_to_resqml_mesh(epc_filename, title_in, projected_epsg):
     import resqpy.model as rq
     import resqpy.time_series as rts
@@ -537,24 +534,13 @@
     assert hexa.cell_shape == 'hexahedral'
     hexa.check_hexahedral()
 
-<<<<<<< HEAD
-    ts_uuid = model.uuid(obj_type = "TimeSeries")
-    gts = rts.GeologicTimeSeries(model, uuid=ts_uuid)
-    print("gts: ", gts)
-    timeseries = None
-    if (ts_uuid is not None) and (gts is not None):
-=======
     ts_uuid = model.uuid(obj_type="TimeSeries")
     # ts_uuid_2 = model.uuid(obj_type='GeologicTimeSeries')
     # logger.debug(f"TS UUIDs: {ts_uuid} {ts_uuid_2}")
     gts = rts.GeologicTimeSeries(model, uuid=ts_uuid)
-
     logger.debug(f"gts: {gts}")
     timeseries = None
-    # dynamic_points = []
     if (ts_uuid is not None) and (gts is not None):
-
->>>>>>> 876c6ae2
         ro_timestamps = []
         for i in gts.iter_timestamps(as_string=False):
             ro_timestamps.append(
@@ -563,13 +549,7 @@
                     year_offset=int(i),
                 )
             )
-<<<<<<< HEAD
-        print(f"Generating time series with {len(ro_timestamps)} indices, year offsets: {ro_timestamps[0].year_offset} -- {ro_timestamps[-1].year_offset}.")
-=======
-
         logger.info(f"Generating time series with {len(ro_timestamps)} indices, year offsets: {ro_timestamps[0].year_offset} -- {ro_timestamps[-1].year_offset}.")
-
->>>>>>> 876c6ae2
         timeseries = ro.TimeSeries(
             citation=create_common_citation(str(gts.citation_title)),
             schema_version=schema_version,
@@ -577,10 +557,7 @@
             time=ro_timestamps,
         )
 
-<<<<<<< HEAD
-
-=======
->>>>>>> 876c6ae2
+
     crs = create_common_crs(title, projected_epsg)
 
     epc = ro.EpcExternalPartReference(
@@ -688,38 +665,6 @@
     import resqpy.model as rq
     import resqpy.property as rqp
 
-<<<<<<< HEAD
-=======
-    def uom_for_prop_title(pt: str):
-        if (pt == "Age"):
-            return ro.ResqmlUom.A_1
-        if (pt == "Temperature"):
-            return ro.ResqmlUom.DEG_C
-        if (pt == "LayerID"):
-            return ro.ResqmlUom.EUC
-        if (pt == "Porosity_initial"):
-            return ro.ResqmlUom.M3_M3
-        if (pt == "Porosity_decay"):
-            return ro.ResqmlUom.VALUE_1_M
-        if (pt == "Density_solid"):
-            return ro.ResqmlUom.KG_M3
-        if (pt == "insulance_thermal"):
-            return ro.ThermalInsulanceUom.DELTA_K_M2_W
-        if (pt == "Radiogenic_heat_production"):
-            return ro.ResqmlUom.U_W_M3
-        if (pt == 'dynamic nodes') or (pt == 'points'):
-            return ro.ResqmlUom.M
-        if (pt == 'thermal_conductivity'):
-            return ro.ResqmlUom.W_M_K
-        if (pt == 'Vitrinite reflectance' or pt == '%Ro'):
-            return ro.ResqmlUom.VALUE
-        if ("Expelled" in pt):
-            return ro.ResqmlUom.KG_M3
-        if ("Transformation" in pt):
-            return ro.ResqmlUom.VALUE
-        return ro.ResqmlUom.EUC
-
->>>>>>> 876c6ae2
     model = rq.Model(epc_filename)
     assert model is not None
     prop_types = ['obj_ContinuousProperty', 'obj_DiscreteProperty', 'obj_CategoricalProperty', 'obj_PointsProperty']
