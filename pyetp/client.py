--- conflicted
+++ resolved
@@ -24,8 +24,6 @@
 from pyetp.types import *
 from pyetp.uri import DataObjectURI, DataspaceURI
 from pyetp.utils import short_id
-<<<<<<< HEAD
-=======
 
 try:
     # for py >3.11, we can raise grouped exceptions
@@ -47,7 +45,6 @@
         except asyncio.CancelledError as e:
             raise asyncio.TimeoutError(f'Timeout ({delay}s)') from e
 
->>>>>>> 876c6ae2
 
 logger = logging.getLogger(__name__)
 logger.setLevel(logging.INFO)
@@ -132,25 +129,25 @@
     async def _recv(self, correlation_id: int) -> ETPModel:
         assert correlation_id in self._recv_events, "trying to recv response on non-existing message"
 
-        async with timeout(self.timeout):
-            await self._recv_events[correlation_id].wait()
+        try:
+            async with timeout(self.timeout):
+                await self._recv_events[correlation_id].wait()
+        except asyncio.CancelledError as e:
+            raise TimeoutError(f'Timeout before reciving {correlation_id=}') from e
 
         # cleanup
         bodies = self._clear_msg_on_buffer(correlation_id)
 
-        # error handling
-        errors = self._parse_error_info(bodies)
-
-        if len(errors) == 1:
-            raise ETPError.from_proto(errors.pop())
-        elif len(errors) > 1:
-            raise ExceptionGroup("Server responded with ETPErrors:", ETPError.from_protos(errors))
+        for body in bodies:
+            if isinstance(body, ProtocolException):
+                logger.debug(body)
+                raise ETPError.from_proto(body)
 
         if len(bodies) > 1:
             logger.warning(f"Recived {len(bodies)} messages, but only expected one")
 
-        # ok
         return bodies[0]
+
 
     @staticmethod
     def _parse_error_info(bodies: list[ETPModel]) -> list[ErrorInfo]:
@@ -368,11 +365,7 @@
             PutDataObjectsResponse
 
         response = await self.send(
-<<<<<<< HEAD
-            PutDataObjects(dataObjects={f"{p.resource.name.replace(' ','_')}_{short_id()}": p for p in objs})
-=======
             PutDataObjects(dataObjects={f"{p.resource.name}_{short_id()}": p for p in objs})
->>>>>>> 876c6ae2
         )
         # logger.info(f"objects {response=:}")
         assert isinstance(response, PutDataObjectsResponse), "Expected PutDataObjectsResponse"
@@ -404,6 +397,7 @@
                 targetCount=None
             )
         ) for uri, obj in zip(uris, objs)]
+
         response = await self.put_data_objects(*dobjs)
         return uris
 
@@ -492,7 +486,7 @@
         arr = await self.get_subarray(uid, [min_x_ind, min_y_ind], [count_x, count_y])
         new_x_ori = xori+(min_x_ind*xinc)
         new_y_ori = yori+(min_y_ind*yinc)
-        regridded = RegularSurface(
+        regridded = xtgeo.RegularSurface(
             ncol=arr.shape[0],
             nrow=arr.shape[1],
             xori=new_x_ori,
@@ -1138,9 +1132,6 @@
         )
 
         self.client = ETPClient(ws, default_dataspace_uri=self.default_dataspace_uri, timeout=self.timeout)
-<<<<<<< HEAD
-        await self.client.request_session()
-=======
 
         try:
             await self.client.request_session()
@@ -1149,7 +1140,6 @@
             await self.client.close("Failed to request session")
             raise e
 
->>>>>>> 876c6ae2
         return self.client
 
     # exit the async context manager
