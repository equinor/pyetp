<<<<<<< HEAD
from .etp_client import upload_xtgeo_surface_to_rddms, download_xtgeo_surface_from_rddms, download_resqml_surface, delete_resqml_objects
=======
from .etp_client import (
    upload_xtgeo_surface_to_rddms,
    download_xtgeo_surface_from_rddms,
    download_resqml_surface,
)
>>>>>>> e3cf53cc
<|MERGE_RESOLUTION|>--- conflicted
+++ resolved
@@ -1,9 +1,6 @@
-<<<<<<< HEAD
-from .etp_client import upload_xtgeo_surface_to_rddms, download_xtgeo_surface_from_rddms, download_resqml_surface, delete_resqml_objects
-=======
 from .etp_client import (
     upload_xtgeo_surface_to_rddms,
     download_xtgeo_surface_from_rddms,
     download_resqml_surface,
-)
->>>>>>> e3cf53cc
+    delete_resqml_objects
+)